--- conflicted
+++ resolved
@@ -1,8 +1,6 @@
-<<<<<<< HEAD
 #ifdef SSD1306OLED
-=======
+
 #include "ssd1306.h"
->>>>>>> 3ac92597
 #include "config.h"
 #include "i2c.h"
 #include <string.h>
