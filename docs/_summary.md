--- conflicted
+++ resolved
@@ -106,10 +106,7 @@
     * [Encoders](feature_encoders.md)
     * [Haptic Feedback](feature_haptic_feedback.md)
     * [Joystick](feature_joystick.md)
-<<<<<<< HEAD
-=======
     * [LED Indicators](feature_led_indicators.md)
->>>>>>> 99bffc2a
     * [Proton C Conversion](proton_c_conversion.md)
     * [PS/2 Mouse](feature_ps2_mouse.md)
     * [Split Keyboard](feature_split_keyboard.md)
