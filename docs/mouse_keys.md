# Mousekeys

<<<<<<< HEAD
Mousekeys is a feature that allows you to emulate a mouse using your keyboard. You can move the pointer around, click up to 5 buttons, and even scroll in all 4 directions. QMK uses the same algorithm as the X Window System MouseKeysAccel feature. You can read more about it [on Wikipedia](https://en.wikipedia.org/wiki/Mouse_keys).
=======
**Q:** The default speed for controlling the mouse with the keyboard is slow. I've tried increasing the mouse's sensitivity at work using xset m and it worked, although sometimes it changes by itself for some reason. At home, on Arch Linux, this does not change it. I've looked through the forums and resolved to use libinput using xinput but using that I only manage to change the speed of the mouse using the actual mouse. The speed of the mouse using the keyboard controls remained unchanged.
Is there perhaps something I can input in the keymap.c to change the sensitivity? Or some other surefire way of increasing the speed?
Thanks!
>>>>>>> 1896c76a

## Adding Mousekeys To a Keymap

There are two steps to adding Mousekeys support to your keyboard. You must enable support in the Makefile and you must map mouse actions to keys on your keyboard.

### Adding Mousekeys support in the `Makefile`

To add support for Mousekeys you simply need to add a single line to your keymap's `Makefile`:

```
MOUSEKEY_ENABLE = yes
```

You can see an example here: https://github.com/qmk/qmk_firmware/blob/master/keyboards/clueboard/keymaps/mouse_keys/Makefile

### Mapping Mouse Actions To Keyboard Keys

You can use these keycodes within your keymap to map button presses to mouse actions:

|Long Name|Short Name|Description|
|---------|----------|-----------|
|KC_MS_UP|KC_MS_U|Mouse Cursor Up|
|KC_MS_DOWN|KC_MS_D|Mouse Cursor Down|
|KC_MS_LEFT|KC_MS_L|Mouse Cursor Left|
|KC_MS_RIGHT|KC_MS_R|Mouse Cursor Right|
|KC_MS_BTN1|KC_BTN1|Mouse Button 1|
|KC_MS_BTN2|KC_BTN2|Mouse Button 2|
|KC_MS_BTN3|KC_BTN3|Mouse Button 3|
|KC_MS_BTN4|KC_BTN4|Mouse Button 4|
|KC_MS_BTN5|KC_BTN5|Mouse Button 5|
|KC_MS_WH_UP|KC_WH_U|Mouse Wheel Up|
|KC_MS_WH_DOWN|KC_WH_D|Mouse Wheel Down|
|KC_MS_WH_LEFT|KC_WH_L|Mouse Wheel Left|
|KC_MS_WH_RIGHT|KC_WH_R|Mouse Wheel Right|
|KC_MS_ACCEL0|KC_ACL0|Set Mouse Acceleration Speed to 0|
|KC_MS_ACCEL1|KC_ACL1|Set Mouse Acceleration Speed to 1|
|KC_MS_ACCEL2|KC_ACL2|Set Mouse Acceleration Speed to 2|

You can see an example in the `_ML` here: https://github.com/qmk/qmk_firmware/blob/master/keyboards/clueboard/keymaps/mouse_keys/keymap.c#L46

## Configuring the behavior of Mousekeys

The default speed for controlling the mouse with the keyboard is intentionaly slow. You can adjust these parameters by adding these settings to your keymap's `config.h` file. All times are specified in miliseconds (ms).

```
#define MOUSEKEY_DELAY             300
#define MOUSEKEY_INTERVAL          50
#define MOUSEKEY_MAX_SPEED         10
#define MOUSEKEY_TIME_TO_MAX       20
#define MOUSEKEY_WHEEL_MAX_SPEED   8
#define MOUSEKEY_WHEEL_TIME_TO_MAX 40
```

### `MOUSEKEY_DELAY`

When one of the mouse movement buttons is pressed this setting is used to define the delay between that button press and the mouse cursor moving. Some people find that small movements are impossible if this setting is too low, while settings that are too high feel sluggish.

### `MOUSEKEY_INTERVAL`

When a movement key is held down this specifies how long to wait between each movement report. Lower settings will translate into an effectively higher mouse speed.

### `MOUSEKEY_MAX_SPEED`

As a movement key is held down the speed of the mouse cursor will increase until it reaches `MOUSEKEY_MAX_SPEED`.

### `MOUSEKEY_TIME_TO_MAX`

How long you want to hold down a movement key for until `MOUSEKEY_MAX_SPEED` is reached. This controls how quickly your cursor will accelerate.

### `MOUSEKEY_WHEEL_MAX_SPEED`

The top speed for scrolling movements.

### `MOUSEKEY_WHEEL_TIME_TO_MAX`

How long you want to hold down a scroll key for until `MOUSEKEY_WHEEL_MAX_SPEED` is reached. This controls how quickling your scrolling will accelerate.<|MERGE_RESOLUTION|>--- conflicted
+++ resolved
@@ -1,12 +1,7 @@
 # Mousekeys
 
-<<<<<<< HEAD
+
 Mousekeys is a feature that allows you to emulate a mouse using your keyboard. You can move the pointer around, click up to 5 buttons, and even scroll in all 4 directions. QMK uses the same algorithm as the X Window System MouseKeysAccel feature. You can read more about it [on Wikipedia](https://en.wikipedia.org/wiki/Mouse_keys).
-=======
-**Q:** The default speed for controlling the mouse with the keyboard is slow. I've tried increasing the mouse's sensitivity at work using xset m and it worked, although sometimes it changes by itself for some reason. At home, on Arch Linux, this does not change it. I've looked through the forums and resolved to use libinput using xinput but using that I only manage to change the speed of the mouse using the actual mouse. The speed of the mouse using the keyboard controls remained unchanged.
-Is there perhaps something I can input in the keymap.c to change the sensitivity? Or some other surefire way of increasing the speed?
-Thanks!
->>>>>>> 1896c76a
 
 ## Adding Mousekeys To a Keymap
 
@@ -60,6 +55,7 @@
 #define MOUSEKEY_WHEEL_TIME_TO_MAX 40
 ```
 
+
 ### `MOUSEKEY_DELAY`
 
 When one of the mouse movement buttons is pressed this setting is used to define the delay between that button press and the mouse cursor moving. Some people find that small movements are impossible if this setting is too low, while settings that are too high feel sluggish.
